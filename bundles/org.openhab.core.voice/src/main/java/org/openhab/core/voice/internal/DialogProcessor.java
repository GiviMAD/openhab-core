--- conflicted
+++ resolved
@@ -410,7 +410,6 @@
         }
     }
 
-<<<<<<< HEAD
     private void playStartSound() {
         playNotes(Stream.of(AudioNoteSynthesizer.Note.G, AudioNoteSynthesizer.Note.A, AudioNoteSynthesizer.Note.B)
                 .map(note -> AudioNoteSynthesizer.noteSound(note, 100L)).collect(Collectors.toList()));
@@ -441,7 +440,8 @@
                 logger.warn("{} playing synthesizer sound: {}", e.getClass().getName(), e.getMessage());
             }
         }
-=======
+    }
+
     /**
      * Check if other DialogProcessor instance have same configuration ignoring the keyword spotting configuration
      *
@@ -454,6 +454,5 @@
                 && this.hlis.size() == dialogProcessor.hlis.size() && this.hlis.containsAll(dialogProcessor.hlis)
                 && this.locale.equals(dialogProcessor.locale)
                 && Objects.equals(this.listeningItem, dialogProcessor.listeningItem);
->>>>>>> 9cdaa48f
     }
 }