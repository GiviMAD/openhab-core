/**
 * Copyright (c) 2010-2022 Contributors to the openHAB project
 *
 * See the NOTICE file(s) distributed with this work for additional
 * information.
 *
 * This program and the accompanying materials are made available under the
 * terms of the Eclipse Public License 2.0 which is available at
 * http://www.eclipse.org/legal/epl-2.0
 *
 * SPDX-License-Identifier: EPL-2.0
 */
package org.openhab.core.voice.internal;

import java.io.IOException;
import java.net.URI;
import java.util.ArrayList;
import java.util.Arrays;
import java.util.Collection;
import java.util.Collections;
import java.util.Comparator;
import java.util.HashMap;
import java.util.HashSet;
import java.util.LinkedHashSet;
import java.util.List;
import java.util.Locale;
import java.util.Map;
import java.util.Objects;
import java.util.Set;
import java.util.concurrent.ConcurrentHashMap;
import java.util.stream.Collectors;

import org.eclipse.jdt.annotation.NonNullByDefault;
import org.eclipse.jdt.annotation.Nullable;
import org.openhab.core.audio.AudioFormat;
import org.openhab.core.audio.AudioManager;
import org.openhab.core.audio.AudioSink;
import org.openhab.core.audio.AudioSource;
import org.openhab.core.audio.AudioStream;
import org.openhab.core.audio.UnsupportedAudioFormatException;
import org.openhab.core.audio.UnsupportedAudioStreamException;
import org.openhab.core.config.core.ConfigOptionProvider;
import org.openhab.core.config.core.ConfigurableService;
import org.openhab.core.config.core.ParameterOption;
import org.openhab.core.events.EventPublisher;
import org.openhab.core.i18n.LocaleProvider;
import org.openhab.core.i18n.TranslationProvider;
import org.openhab.core.library.types.PercentType;
import org.openhab.core.voice.DialogContext;
import org.openhab.core.voice.KSService;
import org.openhab.core.voice.STTService;
import org.openhab.core.voice.TTSException;
import org.openhab.core.voice.TTSService;
import org.openhab.core.voice.Voice;
import org.openhab.core.voice.VoiceManager;
import org.openhab.core.voice.text.HumanLanguageInterpreter;
import org.openhab.core.voice.text.InterpretationException;
import org.osgi.framework.Bundle;
import org.osgi.framework.BundleContext;
import org.osgi.framework.Constants;
import org.osgi.service.component.annotations.Activate;
import org.osgi.service.component.annotations.Component;
import org.osgi.service.component.annotations.Deactivate;
import org.osgi.service.component.annotations.Modified;
import org.osgi.service.component.annotations.Reference;
import org.osgi.service.component.annotations.ReferenceCardinality;
import org.osgi.service.component.annotations.ReferencePolicy;
import org.slf4j.Logger;
import org.slf4j.LoggerFactory;

/**
 * This service provides functionality around voice services and is the central service to be used directly by others.
 *
 * @author Kai Kreuzer - Initial contribution
 * @author Yannick Schaus - Added ability to provide an item for feedback during listening phases
 * @author Christoph Weitkamp - Added getSupportedStreams() and UnsupportedAudioStreamException
 * @author Christoph Weitkamp - Added parameter to adjust the volume
 * @author Wouter Born - Sort TTS options
 * @author Laurent Garnier - Updated methods startDialog and added method stopDialog
 * @author Miguel Álvarez - Use dialog context
 */
@Component(immediate = true, configurationPid = VoiceManagerImpl.CONFIGURATION_PID, //
        property = Constants.SERVICE_PID + "=org.openhab.voice")
@ConfigurableService(category = "system", label = "Voice", description_uri = VoiceManagerImpl.CONFIG_URI)
@NonNullByDefault
public class VoiceManagerImpl implements VoiceManager, ConfigOptionProvider, DialogProcessor.DialogEventListener {

    public static final String CONFIGURATION_PID = "org.openhab.voice";

    // the default keyword to use if no other is configured
    private static final String DEFAULT_KEYWORD = "Wakeup";

    // constants for the configuration properties
    protected static final String CONFIG_URI = "system:voice";
    private static final String CONFIG_KEYWORD = "keyword";
    private static final String CONFIG_LISTENING_ITEM = "listeningItem";
    private static final String CONFIG_LISTENING_MELODY = "listeningMelody";
    private static final String CONFIG_DEFAULT_HLI = "defaultHLI";
    private static final String CONFIG_DEFAULT_KS = "defaultKS";
    private static final String CONFIG_DEFAULT_STT = "defaultSTT";
    private static final String CONFIG_DEFAULT_TTS = "defaultTTS";
    private static final String CONFIG_DEFAULT_VOICE = "defaultVoice";
    private static final String CONFIG_PREFIX_DEFAULT_VOICE = "defaultVoice.";

    private final Logger logger = LoggerFactory.getLogger(VoiceManagerImpl.class);

    // service maps
    private final Map<String, KSService> ksServices = new HashMap<>();
    private final Map<String, STTService> sttServices = new HashMap<>();
    private final Map<String, TTSService> ttsServices = new HashMap<>();
    private final Map<String, HumanLanguageInterpreter> humanLanguageInterpreters = new HashMap<>();

    private final LocaleProvider localeProvider;
    private final AudioManager audioManager;
    private final EventPublisher eventPublisher;
    private final TranslationProvider i18nProvider;

    private @Nullable Bundle bundle;

    /**
     * default settings filled through the service configuration
     */
    private String keyword = DEFAULT_KEYWORD;
    private @Nullable String listeningItem;
    private @Nullable String listeningMelody;
    private @Nullable String defaultTTS;
    private @Nullable String defaultSTT;
    private @Nullable String defaultKS;
    private @Nullable String defaultHLI;
    private @Nullable String defaultVoice;
    private final Map<String, String> defaultVoices = new HashMap<>();

    private Map<String, DialogProcessor> dialogProcessors = new HashMap<>();
    private Map<String, DialogProcessor> singleDialogProcessors = new ConcurrentHashMap<>();
    private @Nullable DialogContext lastDialogContext = null;

    @Activate
    public VoiceManagerImpl(final @Reference LocaleProvider localeProvider, final @Reference AudioManager audioManager,
            final @Reference EventPublisher eventPublisher, final @Reference TranslationProvider i18nProvider) {
        this.localeProvider = localeProvider;
        this.audioManager = audioManager;
        this.eventPublisher = eventPublisher;
        this.i18nProvider = i18nProvider;
    }

    @Activate
    protected void activate(BundleContext bundleContext, Map<String, Object> config) {
        this.bundle = bundleContext.getBundle();
        modified(config);
    }

    @Deactivate
    protected void deactivate() {
        stopAllDialogs();
    }

    @SuppressWarnings("null")
    @Modified
    protected void modified(Map<String, Object> config) {
        if (config != null) {
            this.keyword = config.containsKey(CONFIG_KEYWORD) ? config.get(CONFIG_KEYWORD).toString() : DEFAULT_KEYWORD;
            this.listeningItem = config.containsKey(CONFIG_LISTENING_ITEM)
                    ? config.get(CONFIG_LISTENING_ITEM).toString()
                    : null;
            this.listeningMelody = config.containsKey(CONFIG_LISTENING_MELODY)
                    ? config.get(CONFIG_LISTENING_MELODY).toString()
                    : null;
            this.defaultTTS = config.containsKey(CONFIG_DEFAULT_TTS) ? config.get(CONFIG_DEFAULT_TTS).toString() : null;
            this.defaultSTT = config.containsKey(CONFIG_DEFAULT_STT) ? config.get(CONFIG_DEFAULT_STT).toString() : null;
            this.defaultKS = config.containsKey(CONFIG_DEFAULT_KS) ? config.get(CONFIG_DEFAULT_KS).toString() : null;
            this.defaultHLI = config.containsKey(CONFIG_DEFAULT_HLI) ? config.get(CONFIG_DEFAULT_HLI).toString() : null;
            this.defaultVoice = config.containsKey(CONFIG_DEFAULT_VOICE) ? config.get(CONFIG_DEFAULT_VOICE).toString()
                    : null;

            for (String key : config.keySet()) {
                if (key.startsWith(CONFIG_PREFIX_DEFAULT_VOICE)) {
                    String tts = key.substring(CONFIG_PREFIX_DEFAULT_VOICE.length());
                    defaultVoices.put(tts, config.get(key).toString());
                }
            }
        }
    }

    @Override
    public void say(String text) {
        say(text, null, null, null);
    }

    @Override
    public void say(String text, @Nullable PercentType volume) {
        say(text, null, null, volume);
    }

    @Override
    public void say(String text, String voiceId) {
        say(text, voiceId, null, null);
    }

    @Override
    public void say(String text, @Nullable String voiceId, @Nullable PercentType volume) {
        say(text, voiceId, null, volume);
    }

    @Override
    public void say(String text, @Nullable String voiceId, @Nullable String sinkId) {
        say(text, voiceId, sinkId, null);
    }

    @Override
    public void say(String text, @Nullable String voiceId, @Nullable String sinkId, @Nullable PercentType volume) {
        Objects.requireNonNull(text, "Text cannot be said as it is null.");

        try {
            TTSService tts = null;
            Voice voice = null;
            String selectedVoiceId = voiceId;
            if (selectedVoiceId == null) {
                // use the configured default, if set
                selectedVoiceId = defaultVoice;
            }
            if (selectedVoiceId == null) {
                tts = getTTS();
                if (tts != null) {
                    voice = getPreferredVoice(tts.getAvailableVoices());
                }
            } else {
                voice = getVoice(selectedVoiceId);
                if (voice != null) {
                    tts = getTTS(voice);
                }
            }
            if (tts == null) {
                throw new TTSException("No TTS service can be found for voice " + selectedVoiceId);
            }
            if (voice == null) {
                throw new TTSException(
                        "Unable to find a voice for language " + localeProvider.getLocale().getLanguage());
            }
            Set<AudioFormat> ttsSupportedFormats = tts.getSupportedFormats();
            AudioSink sink = audioManager.getSink(sinkId);
            if (sink == null) {
                throw new TTSException("Unable to find the audio sink " + sinkId);
            }

            AudioFormat ttsAudioFormat = getBestMatch(ttsSupportedFormats, sink.getSupportedFormats());
            if (ttsAudioFormat == null) {
                throw new TTSException("No compatible audio format found for TTS '" + tts.getId() + "' and sink '"
                        + sink.getId() + "'");
            }

            AudioStream audioStream = tts.synthesize(text, voice, ttsAudioFormat);
            if (!sink.getSupportedStreams().stream().anyMatch(clazz -> clazz.isInstance(audioStream))) {
                throw new TTSException(
                        "Failed playing audio stream '" + audioStream + "' as audio sink doesn't support it");
            }

            PercentType oldVolume = null;
            try {
                // get current volume
                oldVolume = audioManager.getVolume(sinkId);
            } catch (IOException e) {
                logger.debug("An exception occurred while getting the volume of sink '{}' : {}", sink.getId(),
                        e.getMessage(), e);
            }
            // set notification sound volume
            if (volume != null) {
                try {
                    audioManager.setVolume(volume, sinkId);
                } catch (IOException e) {
                    logger.debug("An exception occurred while setting the volume of sink '{}' : {}", sink.getId(),
                            e.getMessage(), e);
                }
            }
            try {
                sink.process(audioStream);
            } finally {
                if (volume != null && oldVolume != null) {
                    // restore volume only if it was set before
                    try {
                        audioManager.setVolume(oldVolume, sinkId);
                    } catch (IOException e) {
                        logger.debug("An exception occurred while setting the volume of sink '{}' : {}", sink.getId(),
                                e.getMessage(), e);
                    }
                }
            }
        } catch (TTSException | UnsupportedAudioFormatException | UnsupportedAudioStreamException e) {
            if (logger.isDebugEnabled()) {
                logger.debug("Error saying '{}': {}", text, e.getMessage(), e);
            } else {
                logger.warn("Error saying '{}': {}", text, e.getMessage());
            }
        }
    }

    @Override
    public String interpret(String text) throws InterpretationException {
        return interpret(text, null);
    }

    @Override
    public String interpret(String text, @Nullable String hliIdList) throws InterpretationException {
        List<HumanLanguageInterpreter> interpreters = new ArrayList<>();
        if (hliIdList == null) {
            HumanLanguageInterpreter interpreter = getHLI();
            if (interpreter != null) {
                interpreters.add(interpreter);
            }
        } else {
            interpreters = getHLIsByIds(hliIdList);
        }

        if (!interpreters.isEmpty()) {
            Locale locale = localeProvider.getLocale();
            InterpretationException exception = null;
            for (var interpreter : interpreters) {
                try {
                    String answer = interpreter.interpret(locale, text);
                    logger.debug("Interpretation result: {}", answer);
                    return answer;
                } catch (InterpretationException e) {
                    logger.debug("Interpretation exception: {}", e.getMessage());
                    exception = e;
                }
            }
            throw exception;
        }

        if (hliIdList == null) {
            throw new InterpretationException("No human language interpreter available!");
        } else {
            throw new InterpretationException("No human language interpreter can be found for " + hliIdList);
        }
    }

    private @Nullable Voice getVoice(String id) {
        if (id.contains(":")) {
            // it is a fully qualified unique id
            String[] segments = id.split(":");
            TTSService tts = getTTS(segments[0]);
            if (tts != null) {
                return getVoice(tts.getAvailableVoices(), segments[1]);
            }
        } else {
            // voiceId is not fully qualified
            TTSService tts = getTTS();
            if (tts != null) {
                return getVoice(tts.getAvailableVoices(), id);
            }
        }
        return null;
    }

    private @Nullable Voice getVoice(Set<Voice> voices, String id) {
        for (Voice voice : voices) {
            if (voice.getUID().endsWith(":" + id)) {
                return voice;
            }
        }
        return null;
    }

    public static @Nullable AudioFormat getPreferredFormat(Set<AudioFormat> audioFormats) {
        // Return the first concrete AudioFormat found
        for (AudioFormat currentAudioFormat : audioFormats) {
            // Check if currentAudioFormat is abstract
            if ((null == currentAudioFormat.getCodec()) || (null == currentAudioFormat.getContainer())
                    || (null == currentAudioFormat.isBigEndian()) || (null == currentAudioFormat.getBitDepth())) {
                continue;
            }
            // Prefer WAVE container
            if ((null == currentAudioFormat.getBitRate()) || (null == currentAudioFormat.getFrequency())
                    || !AudioFormat.CONTAINER_WAVE.equals(currentAudioFormat.getContainer())) {
                continue;
            }

            // As currentAudioFormat is concrete, use it
            return currentAudioFormat;
        }

        // There's no concrete AudioFormat so we must create one
        for (AudioFormat currentAudioFormat : audioFormats) {
            // Define AudioFormat to return
            AudioFormat format = currentAudioFormat;

            // Not all Codecs and containers can be supported
            // Prefer WAVE container
            if ((null == format.getCodec()) || (null == format.getContainer())
                    || !AudioFormat.CONTAINER_WAVE.equals(format.getContainer())) {
                continue;
            }

            // If required set BigEndian, BitDepth, BitRate, and Frequency to default values
            if (null == format.isBigEndian()) {
                format = new AudioFormat(format.getContainer(), format.getCodec(), Boolean.TRUE, format.getBitDepth(),
                        format.getBitRate(), format.getFrequency());
            }
            if (null == format.getBitDepth() || null == format.getBitRate() || null == format.getFrequency()) {
                // Define default values
                int defaultBitDepth = 16;
                long defaultFrequency = 44100;

                // Obtain current values
                Integer bitRate = format.getBitRate();
                Long frequency = format.getFrequency();
                Integer bitDepth = format.getBitDepth();

                // These values must be interdependent (bitRate = bitDepth * frequency)
                if (null == bitRate) {
                    if (null == bitDepth) {
                        bitDepth = Integer.valueOf(defaultBitDepth);
                    }
                    if (null == frequency) {
                        frequency = Long.valueOf(defaultFrequency);
                    }
                    bitRate = Integer.valueOf(bitDepth.intValue() * frequency.intValue());
                } else if (null == bitDepth) {
                    if (null == frequency) {
                        frequency = Long.valueOf(defaultFrequency);
                    }
                    bitDepth = Integer.valueOf(bitRate.intValue() / frequency.intValue());
                } else if (null == frequency) {
                    frequency = Long.valueOf(bitRate.longValue() / bitDepth.longValue());
                }

                format = new AudioFormat(format.getContainer(), format.getCodec(), format.isBigEndian(), bitDepth,
                        bitRate, frequency);
            }

            // Return preferred AudioFormat
            return format;
        }

        // Return null indicating failure
        return null;
    }

    public static @Nullable AudioFormat getBestMatch(Set<AudioFormat> inputs, Set<AudioFormat> outputs) {
        AudioFormat preferredFormat = getPreferredFormat(inputs);
        for (AudioFormat output : outputs) {
            if (output.isCompatible(preferredFormat)) {
                return preferredFormat;
            } else {
                for (AudioFormat input : inputs) {
                    if (output.isCompatible(input)) {
                        return input;
                    }
                }
            }
        }
        return null;
    }

    @Override
    public @Nullable Voice getPreferredVoice(Set<Voice> voices) {
        // Express preferences with a Language Priority List
        Locale locale = localeProvider.getLocale();

        // Get collection of voice locales
        Collection<Locale> locales = new ArrayList<>();
        for (Voice currentVoice : voices) {
            locales.add(currentVoice.getLocale());
        }

        // Determine preferred locale based on RFC 4647
        String ranges = locale.toLanguageTag();
        List<Locale.LanguageRange> languageRanges = Locale.LanguageRange.parse(ranges + "-*");
        Locale preferredLocale = Locale.lookup(languageRanges, locales);

        // As a last resort choose some Locale
        if (preferredLocale == null && !voices.isEmpty()) {
            preferredLocale = locales.iterator().next();
        }
        if (preferredLocale == null) {
            return null;
        }

        // Determine preferred voice
        Voice preferredVoice = null;
        for (Voice currentVoice : voices) {
            if (preferredLocale.equals(currentVoice.getLocale())) {
                preferredVoice = currentVoice;
            }
        }

        // Return preferred voice
        return preferredVoice;
    }

    @Override
    public DialogContext getDefaultDialogContext() throws IllegalStateException {
        KSService ksService = getKS();
        STTService sttService = getSTT();
        TTSService ttsService = getTTS();
        Voice prefVoice = getDefaultVoice();
        HumanLanguageInterpreter hli = getHLI();
        AudioSource audioSource = audioManager.getSource();
        AudioSink audioSink = audioManager.getSink();
        if (sttService == null || ttsService == null || hli == null || audioSource == null || audioSink == null) {
            throw new IllegalStateException("Cannot load default dialog context as services are missing.");
        }
        return new DialogContext(ksService, keyword, sttService, ttsService, prefVoice, List.of(hli), audioSource,
                audioSink, localeProvider.getLocale(), listeningItem);
    }

    @Override
    public @Nullable DialogContext getLastDialogContext() {
        return lastDialogContext;
    }

    @Override
    @Deprecated
    public void startDialog() throws IllegalStateException {
        startDialog(null, null, null, null, List.of(), null, null, null, this.keyword, this.listeningItem);
    }

    @Override
    @Deprecated
    public void startDialog(@Nullable KSService ks, @Nullable STTService stt, @Nullable TTSService tts,
            @Nullable HumanLanguageInterpreter hli, @Nullable AudioSource source, @Nullable AudioSink sink,
            @Nullable Locale locale, @Nullable String keyword, @Nullable String listeningItem)
            throws IllegalStateException {
        startDialog(ks, stt, tts, null, hli == null ? List.of() : List.of(hli), source, sink, locale, keyword,
                listeningItem);
    }

    @Override
    @Deprecated
    public void startDialog(@Nullable KSService ks, @Nullable STTService stt, @Nullable TTSService tts,
            @Nullable Voice voice, List<HumanLanguageInterpreter> hlis, @Nullable AudioSource source,
            @Nullable AudioSink sink, @Nullable Locale locale, @Nullable String keyword, @Nullable String listeningItem)
            throws IllegalStateException {
        var context = getDefaultDialogContext();
        if (ks != null) {
            context = context.withKS(ks);
        }
        if (keyword != null) {
            context = context.withKeyword(keyword);
        }
        if (stt != null) {
            context = context.withSTT(stt);
        }
        if (tts != null) {
            context = context.withTTS(tts);
        }
        if (!hlis.isEmpty()) {
            context = context.withHLIs(hlis);
        }
        if (source != null) {
            context = context.withSource(source);
        }
        if (sink != null) {
            context = context.withSink(sink);
        }
        if (locale != null) {
            context = context.withLocale(locale);
        }
        if (listeningItem != null) {
            context = context.withListeningItem(listeningItem);
        }
        startDialog(context);
    }

    @Override
    public void startDialog(DialogContext context) throws IllegalStateException {
        // use defaults, if null
        var ksService = context.ks();
        var ksKeyword = context.keyword();
        if (ksService == null || ksKeyword == null) {
            throw new IllegalStateException(
                    "Invalid dialog context for persistent dialog: missing keyword spot configuration");
        }
        Bundle b = bundle;
        if (!checkLocales(ksService.getSupportedLocales(), context.locale())
                || !checkLocales(context.stt().getSupportedLocales(), context.locale()) || !context.hlis().stream()
                        .allMatch(interpreter -> checkLocales(interpreter.getSupportedLocales(), context.locale()))) {
            throw new IllegalStateException("Cannot start dialog as provided locale is not supported by all services.");
        } else {
            DialogProcessor processor = dialogProcessors.get(context.source().getId());
            if (processor == null) {
<<<<<<< HEAD
                logger.debug("Starting a new dialog for source {} ({})", audioSource.getLabel(null),
                        audioSource.getId());
                processor = new DialogProcessor(ksService, sttService, ttsService, prefVoice, interpreters, audioSource,
                        audioSink, loc, kw, item, listeningMelody, this.eventPublisher, this.i18nProvider, b);
                dialogProcessors.put(audioSource.getId(), processor);
=======
                logger.debug("Starting a new dialog for source {} ({})", context.source().getLabel(null),
                        context.source().getId());
                processor = new DialogProcessor(context, this, this.eventPublisher, this.i18nProvider, b);
                dialogProcessors.put(context.source().getId(), processor);
>>>>>>> dc2f5d54
                processor.start();
            } else {
                throw new IllegalStateException(
                        String.format("Cannot start dialog as a dialog is already started for audio source '%s'.",
                                context.source().getLabel(null)));
            }
        }
    }

    @Override
    @Deprecated
    public void stopDialog(@Nullable AudioSource source) throws IllegalStateException {
        var context = getDefaultDialogContext();
        if (source != null) {
            context = context.withSource(source);
        }
        stopDialog(context);
    }

    @Override
    public void stopDialog(DialogContext context) throws IllegalStateException {
        AudioSource audioSource = context.source();
        DialogProcessor processor = dialogProcessors.remove(audioSource.getId());
        singleDialogProcessors.values().removeIf(e -> !e.isProcessing());
        if (processor == null) {
            processor = singleDialogProcessors.get(audioSource.getId());
        }
        if (processor != null) {
            processor.stop();
            logger.debug("Dialog stopped for source {} ({})", audioSource.getLabel(null), audioSource.getId());
        } else {
            throw new IllegalStateException(String.format(
                    "Cannot stop dialog as no dialog is started for audio source '%s'.", audioSource.getLabel(null)));
        }
    }

    private void stopAllDialogs() {
        dialogProcessors.values().forEach(DialogProcessor::stop);
        dialogProcessors.clear();
    }

    @Override
    @Deprecated
    public void listenAndAnswer() throws IllegalStateException {
        listenAndAnswer(null, null, null, List.of(), null, null, null, null);
    }

    @Override
    @Deprecated
    public void listenAndAnswer(@Nullable STTService stt, @Nullable TTSService tts, @Nullable Voice voice,
            List<HumanLanguageInterpreter> hlis, @Nullable AudioSource source, @Nullable AudioSink sink,
            @Nullable Locale locale, @Nullable String listeningItem) throws IllegalStateException {
        var context = getDefaultDialogContext();
        if (stt != null) {
            context = context.withSTT(stt);
        }
        if (tts != null) {
            context = context.withTTS(tts);
        }
        if (!hlis.isEmpty()) {
            context = context.withHLIs(hlis);
        }
        if (source != null) {
            context = context.withSource(source);
        }
        if (sink != null) {
            context = context.withSink(sink);
        }
        if (locale != null) {
            context = context.withLocale(locale);
        }
        if (listeningItem != null) {
            context = context.withListeningItem(listeningItem);
        }
        listenAndAnswer(context);
    }

    @Override
    public void listenAndAnswer(DialogContext context) throws IllegalStateException {
        Bundle b = bundle;
        if (b == null) {
            throw new IllegalStateException("Cannot execute a simple dialog as services are missing.");
        } else if (!checkLocales(context.stt().getSupportedLocales(), context.locale()) || !context.hlis().stream()
                .allMatch(interpreter -> checkLocales(interpreter.getSupportedLocales(), context.locale()))) {
            throw new IllegalStateException(
                    "Cannot execute a simple dialog as provided locale is not supported by all services.");
        } else {
            boolean isSingleDialog = false;
            var audioSource = context.source();
            DialogProcessor activeProcessor = dialogProcessors.get(audioSource.getId());
            singleDialogProcessors.values().removeIf(e -> !e.isProcessing());
            if (activeProcessor == null) {
                isSingleDialog = true;
                activeProcessor = singleDialogProcessors.get(audioSource.getId());
            }
<<<<<<< HEAD
            var processor = new DialogProcessor(sttService, ttsService, prefVoice, interpreters, audioSource, audioSink,
                    loc, item, listeningMelody, this.eventPublisher, this.i18nProvider, b);
=======
            var processor = new DialogProcessor(context, this, this.eventPublisher, this.i18nProvider, b);
>>>>>>> dc2f5d54
            if (activeProcessor == null) {
                logger.debug("Executing a simple dialog for source {} ({})", audioSource.getLabel(null),
                        audioSource.getId());
                processor.startSimpleDialog();
                singleDialogProcessors.put(audioSource.getId(), processor);
            } else if (!isSingleDialog && activeProcessor.isCompatible(processor)) {
                logger.debug("Executing a simple dialog for active source {} ({})", audioSource.getLabel(null),
                        audioSource.getId());
                activeProcessor.startSimpleDialog();
            } else {
                throw new IllegalStateException(String.format(
                        "Cannot execute a simple dialog as a dialog is already started for audio source '%s'.",
                        audioSource.getLabel(null)));
            }
        }
    }

    private boolean checkLocales(Set<Locale> supportedLocales, Locale locale) {
        if (supportedLocales.isEmpty()) {
            return true;
        }
        return supportedLocales.stream().anyMatch(sLocale -> {
            var country = sLocale.getCountry();
            return Objects.equals(sLocale.getLanguage(), locale.getLanguage())
                    && (country == null || country.isBlank() || country.equals(locale.getCountry()));
        });
    }

    @Reference(cardinality = ReferenceCardinality.MULTIPLE, policy = ReferencePolicy.DYNAMIC)
    protected void addKSService(KSService ksService) {
        this.ksServices.put(ksService.getId(), ksService);
    }

    protected void removeKSService(KSService ksService) {
        this.ksServices.remove(ksService.getId());
    }

    @Reference(cardinality = ReferenceCardinality.MULTIPLE, policy = ReferencePolicy.DYNAMIC)
    protected void addSTTService(STTService sttService) {
        this.sttServices.put(sttService.getId(), sttService);
    }

    protected void removeSTTService(STTService sttService) {
        this.sttServices.remove(sttService.getId());
    }

    @Reference(cardinality = ReferenceCardinality.MULTIPLE, policy = ReferencePolicy.DYNAMIC)
    protected void addTTSService(TTSService ttsService) {
        this.ttsServices.put(ttsService.getId(), ttsService);
    }

    protected void removeTTSService(TTSService ttsService) {
        this.ttsServices.remove(ttsService.getId());
    }

    @Reference(cardinality = ReferenceCardinality.MULTIPLE, policy = ReferencePolicy.DYNAMIC)
    protected void addHumanLanguageInterpreter(HumanLanguageInterpreter humanLanguageInterpreter) {
        this.humanLanguageInterpreters.put(humanLanguageInterpreter.getId(), humanLanguageInterpreter);
    }

    protected void removeHumanLanguageInterpreter(HumanLanguageInterpreter humanLanguageInterpreter) {
        this.humanLanguageInterpreters.remove(humanLanguageInterpreter.getId());
    }

    @Override
    public @Nullable TTSService getTTS() {
        TTSService tts = null;
        if (defaultTTS != null) {
            tts = ttsServices.get(defaultTTS);
            if (tts == null) {
                logger.warn("Default TTS service '{}' not available!", defaultTTS);
            }
        } else if (!ttsServices.isEmpty()) {
            tts = ttsServices.values().iterator().next();
        } else {
            logger.debug("No TTS service available!");
        }
        return tts;
    }

    @Override
    public @Nullable TTSService getTTS(String id) {
        return ttsServices.get(id);
    }

    private @Nullable TTSService getTTS(Voice voice) {
        return getTTS(voice.getUID().split(":")[0]);
    }

    @Override
    public Collection<TTSService> getTTSs() {
        return new HashSet<>(ttsServices.values());
    }

    @Override
    public @Nullable STTService getSTT() {
        STTService stt = null;
        if (defaultSTT != null) {
            stt = sttServices.get(defaultSTT);
            if (stt == null) {
                logger.warn("Default STT service '{}' not available!", defaultSTT);
            }
        } else if (!sttServices.isEmpty()) {
            stt = sttServices.values().iterator().next();
        } else {
            logger.debug("No STT service available!");
        }
        return stt;
    }

    @Override
    public @Nullable STTService getSTT(String id) {
        return sttServices.get(id);
    }

    @Override
    public Collection<STTService> getSTTs() {
        return new HashSet<>(sttServices.values());
    }

    @Override
    public @Nullable KSService getKS() {
        KSService ks = null;
        if (defaultKS != null) {
            ks = ksServices.get(defaultKS);
            if (ks == null) {
                logger.warn("Default KS service '{}' not available!", defaultKS);
            }
        } else if (!ksServices.isEmpty()) {
            ks = ksServices.values().iterator().next();
        } else {
            logger.debug("No KS service available!");
        }
        return ks;
    }

    @Override
    public @Nullable KSService getKS(String id) {
        return ksServices.get(id);
    }

    @Override
    public Collection<KSService> getKSs() {
        return new HashSet<>(ksServices.values());
    }

    @Override
    public @Nullable HumanLanguageInterpreter getHLI() {
        HumanLanguageInterpreter hli = null;
        if (defaultHLI != null) {
            hli = humanLanguageInterpreters.get(defaultHLI);
            if (hli == null) {
                logger.warn("Default HumanLanguageInterpreter '{}' not available!", defaultHLI);
            }
        } else if (!humanLanguageInterpreters.isEmpty()) {
            hli = humanLanguageInterpreters.values().iterator().next();
        } else {
            logger.debug("No HumanLanguageInterpreter available!");
        }
        return hli;
    }

    @Override
    public @Nullable HumanLanguageInterpreter getHLI(String id) {
        return humanLanguageInterpreters.get(id);
    }

    @Override
    public List<HumanLanguageInterpreter> getHLIsByIds(String ids) {
        return getHLIsByIds(Arrays.asList(ids.split(",")));
    }

    @Override
    public List<HumanLanguageInterpreter> getHLIsByIds(List<String> ids) {
        List<HumanLanguageInterpreter> interpreters = new ArrayList<>();
        for (String id : ids) {
            HumanLanguageInterpreter hli = humanLanguageInterpreters.get(id);
            if (hli == null) {
                logger.warn("HumanLanguageInterpreter '{}' not available!", id);
            } else {
                interpreters.add(hli);
            }
        }
        return interpreters;
    }

    @Override
    public Collection<HumanLanguageInterpreter> getHLIs() {
        return new HashSet<>(humanLanguageInterpreters.values());
    }

    @Override
    public Set<Voice> getAllVoices() {
        return getAllVoicesSorted(localeProvider.getLocale());
    }

    private Set<Voice> getAllVoicesSorted(Locale locale) {
        return ttsServices.values().stream().map(TTSService::getAvailableVoices).flatMap(Collection::stream)
                .sorted(createVoiceComparator(locale)).collect(Collectors
                        .collectingAndThen(Collectors.toCollection(LinkedHashSet::new), Collections::unmodifiableSet));
    }

    /**
     * Creates a comparator which compares voices using the given locale in the following order:
     * <ol>
     * <li>Voice TTSService label (localized with the given locale)
     * <li>Voice locale display name (localized with the given locale)
     * <li>Voice label
     * </ol>
     *
     * @param locale the locale used for comparing {@link TTSService} labels and {@link Voice} locale display names
     * @return the localized voice comparator
     */
    private Comparator<Voice> createVoiceComparator(Locale locale) {
        Comparator<Voice> byTTSLabel = (Voice v1, Voice v2) -> {
            TTSService tts1 = getTTS(v1);
            TTSService tts2 = getTTS(v2);
            return (tts1 == null || tts2 == null) ? 0
                    : tts1.getLabel(locale).compareToIgnoreCase(tts2.getLabel(locale));
        };
        Comparator<Voice> byVoiceLocale = (Voice v1, Voice v2) -> v1.getLocale().getDisplayName(locale)
                .compareToIgnoreCase(v2.getLocale().getDisplayName(locale));
        return byTTSLabel.thenComparing(byVoiceLocale).thenComparing(Voice::getLabel);
    }

    @Override
    public @Nullable Voice getDefaultVoice() {
        String localDefaultVoice = defaultVoice;
        return localDefaultVoice != null ? getVoice(localDefaultVoice) : null;
    }

    @Override
    public @Nullable Collection<ParameterOption> getParameterOptions(URI uri, String param, @Nullable String context,
            @Nullable Locale locale) {
        if (CONFIG_URI.equals(uri.toString())) {
            switch (param) {
                case CONFIG_DEFAULT_HLI:
                    return humanLanguageInterpreters.values().stream()
                            .sorted((hli1, hli2) -> hli1.getLabel(locale).compareToIgnoreCase(hli2.getLabel(locale)))
                            .map(hli -> new ParameterOption(hli.getId(), hli.getLabel(locale)))
                            .collect(Collectors.toList());
                case CONFIG_DEFAULT_KS:
                    return ksServices.values().stream()
                            .sorted((ks1, ks2) -> ks1.getLabel(locale).compareToIgnoreCase(ks2.getLabel(locale)))
                            .map(ks -> new ParameterOption(ks.getId(), ks.getLabel(locale)))
                            .collect(Collectors.toList());
                case CONFIG_DEFAULT_STT:
                    return sttServices.values().stream()
                            .sorted((stt1, stt2) -> stt1.getLabel(locale).compareToIgnoreCase(stt2.getLabel(locale)))
                            .map(stt -> new ParameterOption(stt.getId(), stt.getLabel(locale)))
                            .collect(Collectors.toList());
                case CONFIG_DEFAULT_TTS:
                    return ttsServices.values().stream()
                            .sorted((tts1, tts2) -> tts1.getLabel(locale).compareToIgnoreCase(tts2.getLabel(locale)))
                            .map(tts -> new ParameterOption(tts.getId(), tts.getLabel(locale)))
                            .collect(Collectors.toList());
                case CONFIG_DEFAULT_VOICE:
                    Locale nullSafeLocale = locale != null ? locale : localeProvider.getLocale();
                    return getAllVoicesSorted(nullSafeLocale).stream().filter(v -> getTTS(v) != null)
                            .map(v -> new ParameterOption(v.getUID(),
                                    String.format("%s - %s - %s", getTTS(v).getLabel(nullSafeLocale),
                                            v.getLocale().getDisplayName(nullSafeLocale), v.getLabel())))
                            .collect(Collectors.toList());
            }
        }
        return null;
    }

    @Override
    public void onBeforeDialogInterpretation(DialogContext context) {
        lastDialogContext = context;
    }
}<|MERGE_RESOLUTION|>--- conflicted
+++ resolved
@@ -500,7 +500,7 @@
             throw new IllegalStateException("Cannot load default dialog context as services are missing.");
         }
         return new DialogContext(ksService, keyword, sttService, ttsService, prefVoice, List.of(hli), audioSource,
-                audioSink, localeProvider.getLocale(), listeningItem);
+                audioSink, localeProvider.getLocale(), listeningItem, listeningMelody);
     }
 
     @Override
@@ -578,18 +578,10 @@
         } else {
             DialogProcessor processor = dialogProcessors.get(context.source().getId());
             if (processor == null) {
-<<<<<<< HEAD
-                logger.debug("Starting a new dialog for source {} ({})", audioSource.getLabel(null),
-                        audioSource.getId());
-                processor = new DialogProcessor(ksService, sttService, ttsService, prefVoice, interpreters, audioSource,
-                        audioSink, loc, kw, item, listeningMelody, this.eventPublisher, this.i18nProvider, b);
-                dialogProcessors.put(audioSource.getId(), processor);
-=======
                 logger.debug("Starting a new dialog for source {} ({})", context.source().getLabel(null),
                         context.source().getId());
                 processor = new DialogProcessor(context, this, this.eventPublisher, this.i18nProvider, b);
                 dialogProcessors.put(context.source().getId(), processor);
->>>>>>> dc2f5d54
                 processor.start();
             } else {
                 throw new IllegalStateException(
@@ -685,12 +677,7 @@
                 isSingleDialog = true;
                 activeProcessor = singleDialogProcessors.get(audioSource.getId());
             }
-<<<<<<< HEAD
-            var processor = new DialogProcessor(sttService, ttsService, prefVoice, interpreters, audioSource, audioSink,
-                    loc, item, listeningMelody, this.eventPublisher, this.i18nProvider, b);
-=======
             var processor = new DialogProcessor(context, this, this.eventPublisher, this.i18nProvider, b);
->>>>>>> dc2f5d54
             if (activeProcessor == null) {
                 logger.debug("Executing a simple dialog for source {} ({})", audioSource.getLabel(null),
                         audioSource.getId());
